/*
 * Copyright (c) 2023 European Commission
 *
 * Licensed under the Apache License, Version 2.0 (the "License");
 * you may not use this file except in compliance with the License.
 * You may obtain a copy of the License at
 *
 *     http://www.apache.org/licenses/LICENSE-2.0
 *
 * Unless required by applicable law or agreed to in writing, software
 * distributed under the License is distributed on an "AS IS" BASIS,
 * WITHOUT WARRANTIES OR CONDITIONS OF ANY KIND, either express or implied.
 * See the License for the specific language governing permissions and
 * limitations under the License.
 */
import Foundation
@preconcurrency import JOSESwift

public enum CredentialIssuerSource: Sendable {
  case credentialIssuer(CredentialIssuerId)
}

public protocol CredentialIssuerMetadataType {
  /// The input type for resolving a type.
  associatedtype InputType: Sendable
  
  /// The output type for resolved type. Must be Codable and Equatable.
  associatedtype OutputType: Decodable, Equatable, Sendable
  
  /// The error type for resolving type. Must conform to the Error protocol.
  associatedtype ErrorType: Error
  
  /// Resolves type asynchronously.
  ///
  /// - Parameters:
  ///   - source: The input source for resolving data.
  /// - Returns: An asynchronous result containing the resolved data or an error.
  func resolve(
    source: InputType,
    policy: IssuerMetadataPolicy
  ) async throws -> Result<OutputType, ErrorType>
}

public actor CredentialIssuerMetadataResolver: CredentialIssuerMetadataType {
  
  private let fetcher: any MetadataFetching
  
  
  public init(
    fetcher: MetadataFetching = MetadataFetcher()
  ) {
    self.fetcher = fetcher
  }
  
  /// Resolves client metadata asynchronously.
  ///
  /// - Parameters:
  ///   - source: The input source for resolving metadata.
  ///   - policy: The issuer metadata policy
  /// - Returns: An asynchronous result containing the resolved metadata or an error of type ResolvingError.
  public func resolve(
    source: CredentialIssuerSource,
    policy: IssuerMetadataPolicy
  ) async throws -> Result<CredentialIssuerMetadata, CredentialIssuerMetadataError> {
    switch source {
    case .credentialIssuer(let issuerId):
<<<<<<< HEAD
      let url = issuerId.url
        .appendingPathComponent(".well-known")
        .appendingPathComponent("openid-credential-issuer")
=======
      let wellKnownURL = try buildWellKnownCredentialIssuerURL(from: issuerId.url)
      let result = await fetcher.fetch(url: wellKnownURL)
      
      switch result {
      case .success(let metadata):
        switch policy {
        case .requireSigned(let issuerTrust):
          try await parseAndVerifySignedMetadata(
            metadata.signedMetadata,
            issuerTrust: issuerTrust,
            issuerId: issuerId
          )
          return result
          
        case .preferSigned(let issuerTrust):
          try? await parseAndVerifySignedMetadata(
            metadata.signedMetadata,
            issuerTrust: issuerTrust,
            issuerId: issuerId
          )
          return result
        case .ignoreSigned: return result
        }
      case .failure(let error):
        return .failure(error)
      }
    }
  }
}

extension CredentialIssuerMetadataResolver {
  func buildWellKnownCredentialIssuerURL(
    from issuerURL: URL
  ) throws -> URL {
    
    guard
      var components = URLComponents(url: issuerURL, resolvingAgainstBaseURL: false)
    else {
      throw FetchError.invalidUrl
    }
    
    let originalPath = components.percentEncodedPath
    components.percentEncodedPath = "/.well-known/openid-credential-issuer" + originalPath
    
    guard let wellKnownURL = components.url else {
      throw FetchError.invalidUrl
    }
    
    return wellKnownURL
  }
}


private extension CredentialIssuerMetadataResolver {
  func parseAndVerifySignedMetadata(
    _ metadata: String?,
    issuerTrust: IssuerTrust,
    issuerId: CredentialIssuerId
  ) async throws {
    guard
      let metadata,
      let jws = try? JWS(compactSerialization: metadata),
      let x5c = jws.header.x5c
    else {
      throw CredentialIssuerMetadataError.missingSignedMetadata
    }
    
    try await issuerTrust.verify(
      jws: jws,
      chain: x5c
    )
  }
}

private extension IssuerTrust {
  
  @discardableResult
  func verify(
    jws: JWS,
    chain: [String]
  ) async throws -> JWS {
    switch self {
    case .byPublicKey(let jwk):
      let algorithm: SignatureAlgorithm
      switch jwk.keyType {
      case .RSA:
        algorithm = .RS256
      case .EC:
        algorithm = .ES256
      default:
        throw CredentialIssuerMetadataError.invalidSignedMetadata(
          "Unsupported key type: \(jwk.keyType)"
        )
      }
>>>>>>> 062fbddf
      
      return await fetcher.fetchMetadata(
        url: url,
        policy: policy,
        issuerId: issuerId
      )
    }
  }
}
      <|MERGE_RESOLUTION|>--- conflicted
+++ resolved
@@ -64,106 +64,8 @@
   ) async throws -> Result<CredentialIssuerMetadata, CredentialIssuerMetadataError> {
     switch source {
     case .credentialIssuer(let issuerId):
-<<<<<<< HEAD
-      let url = issuerId.url
-        .appendingPathComponent(".well-known")
-        .appendingPathComponent("openid-credential-issuer")
-=======
       let wellKnownURL = try buildWellKnownCredentialIssuerURL(from: issuerId.url)
       let result = await fetcher.fetch(url: wellKnownURL)
-      
-      switch result {
-      case .success(let metadata):
-        switch policy {
-        case .requireSigned(let issuerTrust):
-          try await parseAndVerifySignedMetadata(
-            metadata.signedMetadata,
-            issuerTrust: issuerTrust,
-            issuerId: issuerId
-          )
-          return result
-          
-        case .preferSigned(let issuerTrust):
-          try? await parseAndVerifySignedMetadata(
-            metadata.signedMetadata,
-            issuerTrust: issuerTrust,
-            issuerId: issuerId
-          )
-          return result
-        case .ignoreSigned: return result
-        }
-      case .failure(let error):
-        return .failure(error)
-      }
-    }
-  }
-}
-
-extension CredentialIssuerMetadataResolver {
-  func buildWellKnownCredentialIssuerURL(
-    from issuerURL: URL
-  ) throws -> URL {
-    
-    guard
-      var components = URLComponents(url: issuerURL, resolvingAgainstBaseURL: false)
-    else {
-      throw FetchError.invalidUrl
-    }
-    
-    let originalPath = components.percentEncodedPath
-    components.percentEncodedPath = "/.well-known/openid-credential-issuer" + originalPath
-    
-    guard let wellKnownURL = components.url else {
-      throw FetchError.invalidUrl
-    }
-    
-    return wellKnownURL
-  }
-}
-
-
-private extension CredentialIssuerMetadataResolver {
-  func parseAndVerifySignedMetadata(
-    _ metadata: String?,
-    issuerTrust: IssuerTrust,
-    issuerId: CredentialIssuerId
-  ) async throws {
-    guard
-      let metadata,
-      let jws = try? JWS(compactSerialization: metadata),
-      let x5c = jws.header.x5c
-    else {
-      throw CredentialIssuerMetadataError.missingSignedMetadata
-    }
-    
-    try await issuerTrust.verify(
-      jws: jws,
-      chain: x5c
-    )
-  }
-}
-
-private extension IssuerTrust {
-  
-  @discardableResult
-  func verify(
-    jws: JWS,
-    chain: [String]
-  ) async throws -> JWS {
-    switch self {
-    case .byPublicKey(let jwk):
-      let algorithm: SignatureAlgorithm
-      switch jwk.keyType {
-      case .RSA:
-        algorithm = .RS256
-      case .EC:
-        algorithm = .ES256
-      default:
-        throw CredentialIssuerMetadataError.invalidSignedMetadata(
-          "Unsupported key type: \(jwk.keyType)"
-        )
-      }
->>>>>>> 062fbddf
       
       return await fetcher.fetchMetadata(
         url: url,
