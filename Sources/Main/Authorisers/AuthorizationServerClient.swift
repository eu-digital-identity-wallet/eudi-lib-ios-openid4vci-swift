--- conflicted
+++ resolved
@@ -255,7 +255,7 @@
       guard let parEndpoint = parEndpoint else {
         throw ValidationError.error(reason: "Missing PAR endpoint")
       }
-
+      
       let clientAttestationHeaders = clientAttestationHeaders(
         clientAttestation: try generateClientAttestationIfNeeded(
           clock: Clock(),
@@ -427,18 +427,9 @@
     }
   }
   
-<<<<<<< HEAD
-  public func requestAccessTokenPreAuthFlow(
-    preAuthorizedCode: String,
-    txCode: TxCode?,
-    client: Client,
-    transactionCode: String?,
-    identifiers: [CredentialConfigurationIdentifier],
-=======
   public func refreshAccessToken(
     clientId: String,
     refreshToken: IssuanceRefreshToken,
->>>>>>> 67e80ce0
     dpopNonce: Nonce?,
     retry: Bool
   ) async throws -> Result<(
@@ -447,16 +438,6 @@
     AuthorizationDetailsIdentifiers?,
     TokenType?,
     Int?,
-<<<<<<< HEAD
-    Nonce?), Error> {
-    let parameters: JSON = try await preAuthCodeFlow(
-      preAuthorizedCode: preAuthorizedCode,
-      txCode: txCode,
-      client: client,
-      transactionCode: transactionCode,
-      identifiers: identifiers
-    )
-=======
     Nonce?
   ), Error> {
     
@@ -465,24 +446,14 @@
       Constants.GRANT_TYPE_PARAM: Constants.REFRESH_TOKEN,
       Constants.REFRESH_TOKEN_PARAM: refreshToken.refreshToken
     ].compactMapValues { $0 })
->>>>>>> 67e80ce0
     
     do {
-      let clientAttestationHeaders = clientAttestationHeaders(
-        clientAttestation: try generateClientAttestationIfNeeded(
-          clock: Clock(),
-          authServerId: URL(string: authorizationServerMetadata.issuer ?? "")
-        )
-      )
-      
-      let tokenHeaders = try await tokenEndPointHeaders(
-        dpopNonce: dpopNonce
-      )
-      
       let response: ResponseWithHeaders<AccessTokenRequestResponse> = try await service.formPost(
         poster: tokenPoster,
         url: tokenEndpoint,
-        headers: clientAttestationHeaders + tokenHeaders,
+        headers: try tokenEndPointHeaders(
+          dpopNonce: dpopNonce
+        ),
         parameters: parameters.toDictionary().convertToDictionaryOfStrings()
       )
       
@@ -528,18 +499,9 @@
         switch postError {
         case .useDpopNonce(let nonce):
           if retry {
-<<<<<<< HEAD
-            return try await requestAccessTokenPreAuthFlow(
-              preAuthorizedCode: preAuthorizedCode,
-              txCode: txCode,
-              client: client,
-              transactionCode: transactionCode,
-              identifiers: identifiers,
-=======
             return try await refreshAccessToken(
               clientId: clientId,
               refreshToken: refreshToken,
->>>>>>> 67e80ce0
               dpopNonce: nonce,
               retry: false
             )
@@ -558,7 +520,7 @@
   public func requestAccessTokenPreAuthFlow(
     preAuthorizedCode: String,
     txCode: TxCode?,
-    clientId: String,
+    client: Client,
     transactionCode: String?,
     identifiers: [CredentialConfigurationIdentifier],
     dpopNonce: Nonce?,
@@ -573,18 +535,29 @@
       let parameters: JSON = try await preAuthCodeFlow(
         preAuthorizedCode: preAuthorizedCode,
         txCode: txCode,
-        clientId: clientId,
+        client: client,
         transactionCode: transactionCode,
         identifiers: identifiers
       )
       
       do {
+        let clientAttestationHeaders = clientAttestationHeaders(
+          clientAttestation: try generateClientAttestationIfNeeded(
+            clock: Clock(),
+            authServerId: URL(
+              string: authorizationServerMetadata.issuer ?? ""
+            )
+          )
+        )
+        
+        let tokenHeaders = try await tokenEndPointHeaders(
+          dpopNonce: dpopNonce
+        )
+        
         let response: ResponseWithHeaders<AccessTokenRequestResponse> = try await service.formPost(
           poster: tokenPoster,
           url: tokenEndpoint,
-          headers: try tokenEndPointHeaders(
-            dpopNonce: dpopNonce
-          ),
+          headers: clientAttestationHeaders + tokenHeaders,
           parameters: parameters.toDictionary().convertToDictionaryOfStrings()
         )
         
@@ -623,7 +596,7 @@
               return try await requestAccessTokenPreAuthFlow(
                 preAuthorizedCode: preAuthorizedCode,
                 txCode: txCode,
-                clientId: clientId,
+                client: client,
                 transactionCode: transactionCode,
                 identifiers: identifiers,
                 dpopNonce: nonce,
@@ -801,7 +774,6 @@
         }
       }
     } catch {}
-    
     return nil
   }
 }