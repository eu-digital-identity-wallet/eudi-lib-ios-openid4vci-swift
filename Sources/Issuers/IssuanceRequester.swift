/*
 * Copyright (c) 2023 European Commission
 *
 * Licensed under the Apache License, Version 2.0 (the "License");
 * you may not use this file except in compliance with the License.
 * You may obtain a copy of the License at
 *
 *     http://www.apache.org/licenses/LICENSE-2.0
 *
 * Unless required by applicable law or agreed to in writing, software
 * distributed under the License is distributed on an "AS IS" BASIS,
 * WITHOUT WARRANTIES OR CONDITIONS OF ANY KIND, either express or implied.
 * See the License for the specific language governing permissions and
 * limitations under the License.
 */
import Foundation
import SwiftyJSON
import JOSESwift

public protocol IssuanceRequesterType {
  
  var issuerMetadata: CredentialIssuerMetadata { get }
  
  func placeIssuanceRequest(
    accessToken: IssuanceAccessToken,
    request: SingleCredential
  ) async throws -> Result<CredentialIssuanceResponse, Error>
  
  func placeDeferredCredentialRequest(
    accessToken: IssuanceAccessToken,
    transactionId: TransactionId,
    issuanceResponseEncryptionSpec: IssuanceResponseEncryptionSpec?
  ) async throws -> Result<DeferredCredentialIssuanceResponse, Error>
  
  func notifyIssuer(
    accessToken: IssuanceAccessToken?,
    notification: NotificationObject
  ) async throws -> Result<Void, Error>
}

public actor IssuanceRequester: IssuanceRequesterType {
  
  public let issuerMetadata: CredentialIssuerMetadata
  public let service: AuthorisationServiceType
  public let poster: PostingType
  public let dpopConstructor: DPoPConstructorType?
  
  public init(
    issuerMetadata: CredentialIssuerMetadata,
    service: AuthorisationServiceType = AuthorisationService(),
    poster: PostingType,
    dpopConstructor: DPoPConstructorType? = nil
  ) {
    self.issuerMetadata = issuerMetadata
    self.service = service
    self.poster = poster
    self.dpopConstructor = dpopConstructor
  }
  
  public func placeIssuanceRequest(
    accessToken: IssuanceAccessToken,
    request: SingleCredential
  ) async throws -> Result<CredentialIssuanceResponse, Error> {
    let endpoint = issuerMetadata.credentialEndpoint.url
    
    do {
      let authorizationHeader: [String: String] = try await accessToken.dPoPOrBearerAuthorizationHeader(
        dpopConstructor: dpopConstructor,
        endpoint: endpoint
      )
      
      let encodedRequest: [String: Any] = try request.toDictionary().dictionaryValue
      
      let response: SingleIssuanceSuccessResponse = try await service.formPost(
        poster: poster,
        url: endpoint,
        headers: authorizationHeader,
        body: encodedRequest
      )
      
      return .success(try response.toSingleIssuanceResponse())
      
    } catch PostError.response(let response) {
      return .failure(response.toIssuanceError())
      
    } catch PostError.cannotParse(let string) {
      switch request {
      case .msoMdoc(let credential):
        switch issuerMetadata.credentialResponseEncryption {
        case .notRequired:
          guard let response = SingleIssuanceSuccessResponse.fromJSONString(string) else {
            return .failure(ValidationError.todo(reason: "Cannot decode .notRequired response"))
          }
          return .success(try response.toDomain())
        case .required:
          do {
            guard let key = credential.credentialEncryptionKey else {
              return .failure(ValidationError.error(reason: "Invalid private key"))
            }
            
            switch credential.requestedCredentialResponseEncryption {
            case .notRequested:
              throw ValidationError.error(reason: "Issuer expects response encryption")
            case .requested(
              _,
              _,
              let responseEncryptionAlg,
              let responseEncryptionMethod
            ):
              
              guard
                let keyManagementAlgorithm = KeyManagementAlgorithm(algorithm: responseEncryptionAlg),
                let contentEncryptionAlgorithm = ContentEncryptionAlgorithm(encryptionMethod: responseEncryptionMethod)
              else {
                return .failure(ValidationError.error(reason: "Unsupported encryption algorithms: \(responseEncryptionAlg.name), \(responseEncryptionMethod.name)"))
              }
              
              let payload = try decrypt(
                jwtString: string,
                keyManagementAlgorithm: keyManagementAlgorithm,
                contentEncryptionAlgorithm: contentEncryptionAlgorithm,
                privateKey: key
              )
              
              let response = try JSONDecoder().decode(SingleIssuanceSuccessResponse.self, from: payload.data())
              return .success(try response.toDomain())
            }
            
          } catch {
            return .failure(error)
          }
        }
      case .sdJwtVc(let credential):
        switch issuerMetadata.credentialResponseEncryption {
        case .notRequired:
          guard let response = SingleIssuanceSuccessResponse.fromJSONString(string) else {
            return .failure(ValidationError.todo(reason: "Cannot decode .notRequired response"))
          }
          return .success(try response.toDomain())
        case .required:
          guard let key = credential.credentialEncryptionKey else {
            return .failure(ValidationError.error(reason: "Invalid private key"))
          }
          
          switch credential.requestedCredentialResponseEncryption {
          case .notRequested:
            throw ValidationError.error(reason: "Issuer expects response encryption")
          case .requested(
            _,
            _,
            let responseEncryptionAlg,
            let responseEncryptionMethod
          ):
            
            guard
              let keyManagementAlgorithm = KeyManagementAlgorithm(algorithm: responseEncryptionAlg),
              let contentEncryptionAlgorithm = ContentEncryptionAlgorithm(encryptionMethod: responseEncryptionMethod)
            else {
              return .failure(ValidationError.error(reason: "Unsupported encryption algorithms"))
            }
            
            let payload = try decrypt(
              jwtString: string,
              keyManagementAlgorithm: keyManagementAlgorithm,
              contentEncryptionAlgorithm: contentEncryptionAlgorithm,
              privateKey: key
            )
            let response = try JSONDecoder().decode(SingleIssuanceSuccessResponse.self, from: payload.data())
            return .success(try response.toDomain())
          }
        }
      }
      
    } catch {
      return .failure(ValidationError.error(reason: error.localizedDescription))
    }
  }
  
<<<<<<< HEAD
=======
  public func placeBatchIssuanceRequest(
    accessToken: IssuanceAccessToken,
    request: [SingleCredential]
  ) async throws -> Result<CredentialIssuanceResponse, Error> {
    guard
      let endpoint = issuerMetadata.batchCredentialEndpoint?.url
    else {
      throw CredentialIssuanceError.issuerDoesNotSupportBatchIssuance
    }
    
    do {
      let authorizationHeader: [String: Any] = try await accessToken.dPoPOrBearerAuthorizationHeader(
        dpopConstructor: dpopConstructor,
        endpoint: endpoint
      )
      
      let encodedRequest: [JSON] = try request
        .map { try $0.toDictionary() }
      
      let merged = authorizationHeader.merging(["credential_requests": encodedRequest]) { (_, new) in new }
      
      let response: BatchIssuanceSuccessResponse = try await service.formPost(
        poster: poster,
        url: endpoint,
        headers: [:],
        body: merged
      )
      return .success(try response.toBatchIssuanceResponse())
      
    } catch {
      return .failure(ValidationError.error(reason: error.localizedDescription))
    }
  }
  
>>>>>>> 18f49067
  public func placeDeferredCredentialRequest(
    accessToken: IssuanceAccessToken,
    transactionId: TransactionId,
    issuanceResponseEncryptionSpec: IssuanceResponseEncryptionSpec?
  ) async throws -> Result<DeferredCredentialIssuanceResponse, Error> {
    guard let deferredCredentialEndpoint = issuerMetadata.deferredCredentialEndpoint else {
      throw CredentialError.issuerDoesNotSupportDeferredIssuance
    }
    
    let authorizationHeader: [String: String] = try await accessToken.dPoPOrBearerAuthorizationHeader(
      dpopConstructor: dpopConstructor,
      endpoint: deferredCredentialEndpoint.url
    )
    
    let encodedRequest: [String: Any] = try JSON(transactionId.toDeferredRequestTO().toDictionary()).dictionaryValue
    
    do {
      let response: DeferredCredentialIssuanceResponse = try await service.formPost(
        poster: poster,
        url: deferredCredentialEndpoint.url,
        headers: authorizationHeader,
        body: encodedRequest
      )
      return .success(response)
      
    } catch PostError.response(let response) {
      
      let issuanceError = response.toIssuanceError()
      
      if case .deferredCredentialIssuancePending = issuanceError {
        return .success(.issuancePending(transactionId: transactionId))
      }
      
      return .failure(issuanceError)
      
    } catch PostError.cannotParse(let string) {
      
      if let responseEncryptionSpec = issuanceResponseEncryptionSpec {
        guard
          let keyManagementAlgorithm = KeyManagementAlgorithm(algorithm: responseEncryptionSpec.algorithm),
          let contentEncryptionAlgorithm = ContentEncryptionAlgorithm(encryptionMethod: responseEncryptionSpec.encryptionMethod)
        else {
          return .failure(ValidationError.error(reason: "Unsupported encryption algorithms: \(responseEncryptionSpec.algorithm.name), \(responseEncryptionSpec.encryptionMethod.name)"))
        }
        
        guard let key = responseEncryptionSpec.privateKey else {
          return .failure(ValidationError.error(reason: "Invalid private key"))
        }
        
        let payload = try decrypt(
          jwtString: string,
          keyManagementAlgorithm: keyManagementAlgorithm,
          contentEncryptionAlgorithm: contentEncryptionAlgorithm,
          privateKey: key
        )
        
        let response = try JSONDecoder().decode(DeferredCredentialIssuanceResponse.self, from: payload.data())
        return .success(response)
      }
      
      return .failure(ValidationError.error(reason: "responseEncryptionSpec not found \(#line)"))
      
    } catch {
      
      return .failure(error)
    }
  }
  
  public func notifyIssuer(
    accessToken: IssuanceAccessToken?,
    notification: NotificationObject
  ) async throws -> Result<Void, Error> {
    do {
      
      guard let accessToken else {
        throw ValidationError.error(reason: "Missing access token")
      }
      
      guard let notificationEndpoint = issuerMetadata.notificationEndpoint else {
        throw CredentialIssuerMetadataValidationError.invalidNotificationEndpoint
      }
      
      let endpoint = notificationEndpoint.url
      let authorizationHeader: [String: String] = try await accessToken.dPoPOrBearerAuthorizationHeader(
        dpopConstructor: dpopConstructor,
        endpoint: endpoint
      )
      
      let payload = NotificationObject(
        id: notification.id,
        event: notification.event,
        eventDescription: notification.eventDescription
      )
      let encodedRequest: [String: Any] = JSON(payload.toDictionary()).dictionaryValue
      
      do {
        let _: EmptyResponse = try await service.formPost(
          poster: poster,
          url: endpoint,
          headers: authorizationHeader,
          body: encodedRequest
        )
        return .success(())
        
      } catch PostError.response(let response) {
        return .failure(response.toIssuanceError())
        
      } catch {
        
        return .failure(error)
      }
      
    } catch {
      return .failure(error)
    }
  }
}

private extension IssuanceRequester {
  func decrypt(
    jwtString: String,
    keyManagementAlgorithm: KeyManagementAlgorithm,
    contentEncryptionAlgorithm: ContentEncryptionAlgorithm,
    privateKey: SecKey
  ) throws -> Payload {
    
    let jwe = try JWE(compactSerialization: jwtString)
    guard let decrypter = Decrypter(
      keyManagementAlgorithm: keyManagementAlgorithm,
      contentEncryptionAlgorithm: contentEncryptionAlgorithm,
      decryptionKey: privateKey
    ) else {
      throw ValidationError.error(reason: "Could not instantiate descypter")
    }
    return try jwe.decrypt(using: decrypter)
  }
}

private extension SingleIssuanceSuccessResponse {
  func toSingleIssuanceResponse() throws -> CredentialIssuanceResponse {
    if let credential = credential,
       let string = credential.string {
      return CredentialIssuanceResponse(
        credentialResponses: [
          .issued(
            format: nil,
            credential: .string(string),
            notificationId: nil,
            additionalInfo: nil
          )
        ],
        cNonce: .init(
          value: cNonce,
          expiresInSeconds: cNonceExpiresInSeconds
        )
      )
    } else if let credentials = credentials,
              let jsonObject = credentials.array,
              !jsonObject.isEmpty {
      return .init(
        credentialResponses: [
          .issued(
            format: nil,
            credential: .json(JSON(jsonObject)),
            notificationId: nil,
            additionalInfo: nil
          )
        ],
        cNonce: .init(
          value: cNonce,
          expiresInSeconds: cNonceExpiresInSeconds
        )
      )
    } else if let transactionId = transactionId {
      return CredentialIssuanceResponse(
        credentialResponses: [.deferred(transactionId: try .init(value: transactionId))],
        cNonce:  CNonce(value: cNonce!, expiresInSeconds: cNonceExpiresInSeconds)
      )
      
    }
    throw CredentialIssuanceError.responseUnparsable("Got success response for issuance but response misses 'transaction_id' and 'certificate' parameters")
  }
}<|MERGE_RESOLUTION|>--- conflicted
+++ resolved
@@ -176,43 +176,6 @@
     }
   }
   
-<<<<<<< HEAD
-=======
-  public func placeBatchIssuanceRequest(
-    accessToken: IssuanceAccessToken,
-    request: [SingleCredential]
-  ) async throws -> Result<CredentialIssuanceResponse, Error> {
-    guard
-      let endpoint = issuerMetadata.batchCredentialEndpoint?.url
-    else {
-      throw CredentialIssuanceError.issuerDoesNotSupportBatchIssuance
-    }
-    
-    do {
-      let authorizationHeader: [String: Any] = try await accessToken.dPoPOrBearerAuthorizationHeader(
-        dpopConstructor: dpopConstructor,
-        endpoint: endpoint
-      )
-      
-      let encodedRequest: [JSON] = try request
-        .map { try $0.toDictionary() }
-      
-      let merged = authorizationHeader.merging(["credential_requests": encodedRequest]) { (_, new) in new }
-      
-      let response: BatchIssuanceSuccessResponse = try await service.formPost(
-        poster: poster,
-        url: endpoint,
-        headers: [:],
-        body: merged
-      )
-      return .success(try response.toBatchIssuanceResponse())
-      
-    } catch {
-      return .failure(ValidationError.error(reason: error.localizedDescription))
-    }
-  }
-  
->>>>>>> 18f49067
   public func placeDeferredCredentialRequest(
     accessToken: IssuanceAccessToken,
     transactionId: TransactionId,
