--- conflicted
+++ resolved
@@ -74,123 +74,6 @@
       let privateKey,
       let issuer
     ):
-<<<<<<< HEAD
-      switch credentialSpec {
-      case .msoMdoc(let spec):
-        let suites = spec.proofTypesSupported? ["jwt"]?.algorithms.contains {
-            $0 == algorithm.name
-        } ??  true
-        guard suites else {
-          throw CredentialIssuanceError.cryptographicSuiteNotSupported(algorithm.name)
-        }
-
-        let proofs = spec.proofTypesSupported?.keys.contains {
-            $0 == "jwt"
-        } ?? true
-        guard proofs else {
-          throw CredentialIssuanceError.proofTypeNotSupported
-        }
-
-        let aud = issuanceRequester.issuerMetadata.credentialIssuerIdentifier.url.absoluteString
-
-        let header = try JWSHeader(parameters: [
-          "typ": "openid4vci-proof+jwt",
-          "alg": algorithm.name,
-          "jwk": jwk.toDictionary()
-        ])
-
-        let dictionary: [String: Any] = [
-          JWTClaimNames.issuedAt: Int(Date().timeIntervalSince1970.rounded()),
-          JWTClaimNames.audience: aud,
-          JWTClaimNames.nonce: cNonce ?? "",
-          JWTClaimNames.issuer: issuer ?? ""
-        ].filter { _, value in
-          if let string = value as? String, string.isEmpty {
-            return false
-          }
-          return true
-        }
-
-        let payload = Payload(try dictionary.toThrowingJSONData())
-
-        guard let signatureAlgorithm = SignatureAlgorithm(rawValue: algorithm.name) else {
-          throw CredentialIssuanceError.cryptographicAlgorithmNotSupported
-        }
-
-        let signer: Signer = try await Self.createSigner(
-          with: header,
-          and: payload,
-          for: privateKey,
-          and: signatureAlgorithm
-        )
-
-        let jws = try JWS(
-          header: header,
-          payload: payload,
-          signer: signer
-        )
-
-        return .jwt(jws.compactSerializedString)
-
-      case .sdJwtVc(let spec):
-        let suites = spec.proofTypesSupported? ["jwt"]?.algorithms.contains {
-            $0 == algorithm.name
-        } ??  true
-        guard suites else {
-          throw CredentialIssuanceError.cryptographicSuiteNotSupported(algorithm.name)
-        }
-
-        let proofs = spec.proofTypesSupported?.keys.contains {
-            $0 == "jwt"
-        } ?? true
-        guard proofs else {
-          throw CredentialIssuanceError.proofTypeNotSupported
-        }
-
-        let aud = issuanceRequester.issuerMetadata.credentialIssuerIdentifier.url.absoluteString
-
-        let header = try JWSHeader(parameters: [
-          "typ": "openid4vci-proof+jwt",
-          "alg": algorithm.name,
-          "jwk": jwk.toDictionary()
-        ])
-
-        let dictionary: [String: Any] = [
-          JWTClaimNames.issuedAt: Int(Date().timeIntervalSince1970.rounded()),
-          JWTClaimNames.audience: aud,
-          JWTClaimNames.nonce: cNonce ?? "",
-          JWTClaimNames.issuer: issuer ?? ""
-        ].filter { _, value in
-          if let string = value as? String, string.isEmpty {
-            return false
-          }
-          return true
-        }
-
-        let payload = Payload(try dictionary.toThrowingJSONData())
-
-        guard let signatureAlgorithm = SignatureAlgorithm(rawValue: algorithm.name) else {
-          throw CredentialIssuanceError.cryptographicAlgorithmNotSupported
-        }
-
-        let signer: Signer = try await Self.createSigner(
-          with: header,
-          and: payload,
-          for: privateKey,
-          and: signatureAlgorithm
-        )
-
-        let jws = try JWS(
-          header: header,
-          payload: payload,
-          signer: signer
-        )
-
-        return .jwt(jws.compactSerializedString)
-      default:
-          break
-      }
-=======
       let proofTypesSupported = credentialSpec.proofTypesSupported
       let suites = proofTypesSupported?["jwt"]?.algorithms.contains { $0 == algorithm.name } ??  true
       guard suites else {
@@ -308,7 +191,6 @@
     ):
       return .attestation(keyAttestationJWT)
       
->>>>>>> c4bd0181
     case .did(let identity):
       throw ValidationError.todo(
         reason: ".did(\(identity) not implemented"
